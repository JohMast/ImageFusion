# Process this file with autoconf to produce a configure script.

AC_INIT(ImageFusion, 0.0.1, johannes.mast@gmx.de)
AC_LANG(C++)
echo "Starting Configure."

# find R home and set CC/CFLAGS
: ${R_HOME=`R RHOME`}
if test -z "${R_HOME}"; then
  echo "could not determine R_HOME"
  exit 1
fi
RBIN="${R_HOME}/bin/R"
CC=`"${RBIN}" CMD config CC`;
CFLAGS=`"${RBIN}" CMD config CFLAGS`;
AC_SUBST(R_HOME)


INLIBS="${LIBS}"
INCPPFLAGS="${CPPFLAGS}"
INPKG_CPPFLAGS="${PKG_CPPFLAGS}"
INPKG_LIBS="${PKG_LIBS}"






# C++11 ########################################################################################################
# #Written by Marius Appel Ooms for the r package gdalcubes
# copyright 2020 by Marius Appel


CXX11=`"${RBIN}" CMD config CXX11`
CXX11STD=`"${RBIN}" CMD config CXX11STD`
CXX="${CXX11} ${CXX11STD}"



AC_MSG_NOTICE([CC: ${CC}])
AC_MSG_NOTICE([CXX: ${CXX}])




# GDAL #########################################################################################################
# #Written by Marius Appel Ooms for the r package gdalcubes
# #Who adapted it from the https://github.com/cran/rgdal/blob/master/configure.ac
# #Copyright 2020 by Marius Appel
# #Original rgdal code by Roger Bivand

GDAL_CONFIG="gdal-config"

GDAL_CONFIG_SET="no"

AC_ARG_WITH([gdal-config],
    AC_HELP_STRING([--with-gdal-config=GDAL_CONFIG],
           [the location of gdal-config]),
           [gdal_config=$withval])
if test [ -n "$gdal_config" ] ; then
    GDAL_CONFIG_SET="yes"
    AC_SUBST([GDAL_CONFIG],["${gdal_config}"])
    AC_MSG_NOTICE(gdal-config set to $GDAL_CONFIG)
fi

if test ["$GDAL_CONFIG_SET" = "no"] ; then
  AC_PATH_PROG([GDAL_CONFIG], ["$GDAL_CONFIG"],["no"])
  if test ["$GDAL_CONFIG" = "no"] ; then
    AC_MSG_RESULT(no)
    AC_MSG_ERROR([gdal-config not found or not executable.])
  fi
else
  AC_MSG_CHECKING(gdal-config exists)
  if test -r "${GDAL_CONFIG}"; then
    AC_MSG_RESULT(yes)
  else
    AC_MSG_RESULT(no)
    AC_MSG_ERROR([gdal-config not found - configure argument error.])
  fi
  AC_MSG_CHECKING(gdal-config executable)
  if test -x "${GDAL_CONFIG}"; then
    AC_MSG_RESULT(yes)
  else
    AC_MSG_RESULT(no)
    AC_MSG_ERROR([gdal-config not executable.])
  fi
fi


AC_MSG_CHECKING(gdal-config usability)
if test `${GDAL_CONFIG} --version`;
then
	GDAL_CPPFLAGS=`${GDAL_CONFIG} --cflags`
	GDAL_VERSION=`${GDAL_CONFIG} --version`
	GDAL_LIBS=`${GDAL_CONFIG} --libs`
	GDAL_DEP_LIBS=`${GDAL_CONFIG} --dep-libs`
	GDAL_DATADIR=`${GDAL_CONFIG} --datadir`
	AC_MSG_RESULT(yes)
else
	AC_MSG_RESULT(no)
	echo "Error: gdal-config not found"
	echo "The gdal-config script distributed with GDAL could not be found."
	echo "If you have not installed the GDAL libraries, you can"
	echo "download the source from  http://www.gdal.org/"
	echo "If you have installed the GDAL libraries, then make sure that"
	echo "gdal-config is in your path. Try typing gdal-config at a"
	echo "shell prompt and see if it runs. If not, use:"
	echo " --configure-args='--with-gdal-config=/usr/local/bin/gdal-config'"
	echo "with appropriate values for your installation."
	echo ""

	exit 1
fi

AC_MSG_NOTICE([GDAL: ${GDAL_VERSION}])
AC_MSG_CHECKING([GDAL version >= 2.0.1])

GDAL_MAJ_VER=`echo $GDAL_VERSION | cut -d "." -f1`
if test ${GDAL_MAJ_VER} -lt 2 ; then
  AC_MSG_RESULT(no)
  AC_MSG_ERROR([gdalcubes is not compatible with GDAL versions below 2.0.1])
else
   AC_MSG_RESULT(yes)
fi

INLIBS="${LIBS}"
INCPPFLAGS="${CPPFLAGS}"
INPKG_CPPFLAGS="${PKG_CPPFLAGS}"
INPKG_LIBS="${PKG_LIBS}"

AC_SUBST([PKG_CPPFLAGS], ["${INPKG_CPPFLAGS} ${GDAL_CPPFLAGS}"])
AC_SUBST([PKG_LIBS], ["${INPKG_LIBS} ${GDAL_LIBS}"])

# honor PKG_xx overrides
# for CPPFLAGS we will superfluously double R's flags
# since we'll set PKG_CPPFLAGS with this, but that shouldn't hurt
CPPFLAGS="${INCPPFLAGS} ${PKG_CPPFLAGS}"

gdalok=yes
AC_CHECK_HEADERS(gdal.h,,gdalok=no)
if test "${gdalok}" = no; then
   AC_MSG_ERROR([gdal.h not found in given locations.])
fi

NEED_DEPS=no
LIBS="${INLIBS} ${PKG_LIBS}"
[cat > gdal_test.cpp <<_EOCONF
#include <gdal.h>
#ifdef __cplusplus
extern "C" {
#endif
int main() {
GDALAllRegister();
}
#ifdef __cplusplus
}
#endif
_EOCONF]

AC_MSG_CHECKING(GDAL: linking with --libs only)
${CXX} ${CPPFLAGS} -o gdal_test gdal_test.cpp ${LIBS} 2> errors.txt
if test `echo $?` -ne 0 ; then
gdalok=no
AC_MSG_RESULT(no)
else
AC_MSG_RESULT(yes)
fi

if test "${gdalok}" = no; then
AC_MSG_CHECKING(GDAL: linking with --libs and --dep-libs)
LIBS="${LIBS} ${GDAL_DEP_LIBS}"
gdalok=yes
${CXX} ${CPPFLAGS} -o gdal_test gdal_test.cpp ${LIBS} 2>> errors.txt
if test `echo $?` -ne 0 ; then
gdalok=no
fi
if test "${gdalok}" = yes; then
    NEED_DEPS=yes
    AC_MSG_RESULT(yes)
else
    AC_MSG_RESULT(no)
fi
fi

if test "${gdalok}" = no; then
   cat errors.txt
   AC_MSG_NOTICE([Install failure: compilation and/or linkage problems.])
   AC_MSG_ERROR([GDALAllRegister not found in libgdal.])
fi

rm -f gdal_test errors.txt gdal_test.cpp

GDAL_GE_250="no"
GDAL_MAJ_VER=`echo $GDAL_VERSION | cut -d "." -f1`
GDAL_MOD_VER=`echo $GDAL_VERSION | cut -d "." -f2`
if test "${GDAL_MAJ_VER}" = 2 ; then
  if test "${GDAL_MOD_VER}" -ge 5 ; then
    GDAL_GE_250="yes" 
  fi
else 
  if test "${GDAL_MAJ_VER}" -ge 3 ; then
    GDAL_GE_250="yes" 
  fi
fi

GDAL_DATA_TEST_FILE="${GDAL_DATADIR}/pcs.csv"
AC_MSG_CHECKING(GDAL: ${GDAL_DATADIR}/pcs.csv readable)
if test -r "${GDAL_DATA_TEST_FILE}" ; then
  AC_MSG_RESULT(yes)
else
  AC_MSG_RESULT(no)
  if test "${GDAL_GE_250}" = "no" ; then
    AC_MSG_ERROR([pcs.csv not found in GDAL data directory.])
  fi
fi

# Optional local copy of GDAL datadir and PROJ_LIB

data_copy=no
AC_ARG_WITH([data-copy],
    AC_HELP_STRING([--with-data-copy=yes/no],
               [local copy of data directories in package, default no]),
               [data_copy=$withval])
if test "${data_copy}" = "yes" ; then
AC_MSG_NOTICE([Copy data for:])
  proj_lib0="${PROJ_LIB}"
  AC_ARG_WITH([proj-data],
    AC_HELP_STRING([--with-proj-data=DIR],
                   [location of PROJ data directory]),
    [proj_lib1=$withval])
  if test -n "${proj_lib0}" ; then
    proj_lib="${proj_lib0}"
  else
    proj_lib="${proj_lib1}"
  fi
  if test -n "${proj_lib}" ; then
    if test -d "${proj_lib}" ; then
      cp -r "${proj_lib}" "${R_PACKAGE_DIR}"
      AC_MSG_NOTICE([  PROJ: ${proj_lib}])
    else
      AC_MSG_ERROR([PROJ data files not found; set environment variable PROJ_LIB=DIR or --with-proj-data=DIR.])
    fi
  else
      AC_MSG_ERROR([PROJ data files not found; set environment variable PROJ_LIB=DIR or --with-proj-data=DIR.])
  fi

  if test -d "${GDAL_DATADIR}" ; then
    cp -r "${GDAL_DATADIR}" "${R_PACKAGE_DIR}"
    AC_MSG_NOTICE([  GDAL: ${GDAL_DATADIR}])
  else
    AC_MSG_ERROR([GDAL data files not found.])
  fi
fi

#
# test whether PROJ is available to gdal:
#

gdal_has_proj=no
[cat > gdal_proj.cpp <<_EOCONF
#include <gdal.h>
#include <ogr_srs_api.h>
#include <ogr_spatialref.h>
int main(int argc, char *argv[]) {
	OGRSpatialReference *dest = new OGRSpatialReference;
	OGRSpatialReference *src = new OGRSpatialReference;
    src->importFromEPSG(4326);
    dest->importFromEPSG(3857);
	OGRCoordinateTransformation *ct = OGRCreateCoordinateTransformation(src, dest);
	return(ct == NULL); // signals PROJ is not available through gdal
}
_EOCONF]

AC_MSG_CHECKING(GDAL: checking whether PROJ is available for linking:)
${CXX} ${CPPFLAGS} -o gdal_proj gdal_proj.cpp ${LIBS} 2> errors.txt
if test `echo $?` -ne 0 ; then
gdal_has_proj=no
AC_MSG_RESULT(no)
else
gdal_has_proj=yes
AC_MSG_RESULT(yes)
fi

if test "${gdal_has_proj}" = no; then
   cat errors.txt
   AC_MSG_NOTICE([Install failure: compilation and/or linkage problems.])
   AC_MSG_ERROR([cannot link projection code])
fi

AC_MSG_CHECKING(GDAL: checking whether PROJ is available fur running:)
./gdal_proj
if test `echo $?` -ne 0 ; then
gdal_has_proj=no
AC_MSG_RESULT(no)
else
gdal_has_proj=yes
AC_MSG_RESULT(yes)
<<<<<<< HEAD
fi
if test "${gdal_has_proj}" = no; then
   AC_MSG_ERROR([OGRCoordinateTransformation() does not return a coord.trans: PROJ not available?])
fi
=======
fi
if test "${gdal_has_proj}" = no; then
   AC_MSG_ERROR([OGRCoordinateTransformation() does not return a coord.trans: PROJ not available?])
fi
>>>>>>> 2221d4e0
rm -fr errors.txt gdal_proj.cpp gdal_proj
AC_MSG_NOTICE([GDAL: ${GDAL_VERSION}])




# PROJ #########################################################################################################
# #Written by Marius Appel Ooms for the r package gdalcubes
# #Who adapted it from the https://github.com/cran/rgdal/blob/master/configure.ac
# #Copyright 2020 by Marius Appel
# #Original rgdal code by Roger Bivand


PROJ_CONFIG="pkg-config proj"

if `$PROJ_CONFIG --exists` ; then
  AC_MSG_NOTICE([pkg-config proj exists, will use it])
  proj_config_ok=yes
else
  proj_config_ok=no
fi

AC_ARG_WITH([proj-include],
    AC_HELP_STRING([--with-proj-include=DIR],
                   [location of proj header files]),
    [proj_include_path=$withval])
if test [ -n "$proj_include_path" ] ; then
   AC_SUBST([PROJ_CPPFLAGS],["-I${proj_include_path}"])
else
  if test "${proj_config_ok}" = yes; then
    PROJ_INCLUDE_PATH=`${PROJ_CONFIG} --cflags`
    AC_SUBST([PROJ_CPPFLAGS],["${PROJ_INCLUDE_PATH}"])
  fi
fi

# honor PKG_xx overrides
# for CPPFLAGS we will superfluously double R's flags
# since we'll set PKG_CPPFLAGS with this, but that shouldn't hurt

AC_ARG_WITH([proj-api],
    AC_HELP_STRING([--with-proj-api=yes/no],
               [use the deprecated proj_api.h even when PROJ 6 is available; default no]),
               [proj_api=$withval])
PROJ6="no"
PROJH="no"
if test "${proj_config_ok}" = yes; then
  PROJ_VERSION=`${PROJ_CONFIG} --modversion`
  PROJV1=`echo "${PROJ_VERSION}" | cut -c 1`
  if test "${PROJV1}" -ge 6; then
    PROJ6="yes"
    PROJ_CPPFLAGS="${PROJ_CPPFLAGS} -DHAVE_PROJ_H"
    if test "${proj_api}" = yes; then
        AC_MSG_NOTICE([using proj_api.h even with PROJ 5/6])
        PROJ_CPPFLAGS="${PROJ_CPPFLAGS} -DACCEPT_USE_OF_DEPRECATED_PROJ_API_H"
    else
        AC_MSG_NOTICE([using proj.h.])
        PROJH="yes"
    fi
  fi
else
  if test "${PROJH}" = no ; then
    PROJH=yes
    AC_CHECK_HEADERS(proj.h,,PROJH=no)
    if test "${PROJH}" = yes; then
      PROJ6="yes"
      PROJ_CPPFLAGS="${PROJ_CPPFLAGS} -DHAVE_PROJ_H"
    fi
  fi
fi

CPPFLAGS="${INCPPFLAGS} ${PKG_CPPFLAGS} ${PROJ_CPPFLAGS}"

if test "${PROJH}" = no
then
  proj4ok=yes
  AC_CHECK_HEADERS(proj_api.h,,proj4ok=no)
  if test "${proj4ok}" = no; then
     AC_MSG_ERROR([proj_api.h not found in standard or given locations.])
  fi
fi

# dnl ditto for a library path
AC_ARG_WITH([proj-lib],
    AC_HELP_STRING([--with-proj-lib=LIB_PATH],
               [the location of proj libraries]),
               [proj_lib_path=$withval])
if test [ -n "$proj_lib_path" ] ; then
    AC_SUBST([PROJ_LIBS], ["-L${proj_lib_path} ${INPKG_LIBS} -lproj"])
else
  if test "${proj_config_ok}" = yes; then
    PROJ_LIB_PATH=`${PROJ_CONFIG} --libs`
    AC_SUBST([PROJ_LIBS], ["${PROJ_LIB_PATH} ${INPKG_LIBS}"])
	proj_version=`${PROJ_CONFIG} --modversion`
	AC_MSG_NOTICE([PROJ: ${proj_version}])
  else
    PROJ_LIBS="${PKG_LIBS} -lproj"
  fi
fi

LIBS="${PROJ_LIBS} ${INLIBS} ${PKG_LIBS}"

if test "${PROJH}" = no; then
  proj4ok=yes
  AC_CHECK_LIB(proj,pj_init_plus,,proj4ok=no)
  if test "${proj4ok}" = no; then
     AC_MSG_ERROR([libproj not found in standard or given locations.])
  fi
[cat > proj_conf_test.c <<_EOCONF
#include <stdio.h>
#include <stdlib.h>
#include <proj_api.h>
int main() {
    printf("%d\n", PJ_VERSION);
    exit(0);
}
_EOCONF]
else
[cat > proj_conf_test.cpp <<_EOCONF
#include <stdio.h>
#include <stdlib.h>
#include <proj.h>
int main() {
	proj_context_create();
    exit(0);
}
_EOCONF]
  #AC_CHECK_LIB(proj,proj_context_create,,proj6ok=no)
  AC_MSG_CHECKING(PROJ: checking whether PROJ and sqlite3 are available for linking:)
  ${CXX} ${CPPFLAGS} -o proj_conf_test proj_conf_test.cpp ${LIBS} -lsqlite3 2> errors.txt
  if test `echo $?` -ne 0 ; then
    proj6ok=no
    AC_MSG_RESULT(no)
  else
    proj6ok=yes
    AC_MSG_RESULT(yes)
  fi
  if test "${proj6ok}" = no; then
     AC_MSG_ERROR([libproj or sqlite3 not found in standard or given locations.])
  fi

[cat > proj_conf_test.c <<_EOCONF
#include <stdio.h>
#include <stdlib.h>
#include <proj.h>
int main() {
    printf("%d.%d.%d\n", PROJ_VERSION_MAJOR, PROJ_VERSION_MINOR, PROJ_VERSION_PATCH);
    exit(0);
}
_EOCONF]
fi

#AC_MSG_NOTICE([PKG_LIBS: ${PKG_LIBS}])

${CC} ${CFLAGS} ${CPPFLAGS} -o proj_conf_test proj_conf_test.c ${PROJ_LIBS}

proj_version=`./proj_conf_test`

AC_ARG_WITH([proj-share],
    AC_HELP_STRING([--with-proj-share=SHARE_PATH],
               [the location of proj metadata files]),
               [proj_share_path=$withval])
if test [ -n "$proj_share_path" ] ; then
    AC_MSG_NOTICE([PROJ_LIB: ${proj_share_path}])
fi

if test ${PROJ6} = "no"; then

[cat > proj_conf_test.c <<_EOCONF
#include <stdio.h>
#include <proj_api.h>
#if PJ_VERSION <= 480
FILE *pj_open_lib(projCtx, const char *, const char *);
#endif
int main() {
#if PJ_VERSION <= 480
    FILE *fp;
#else
    PAFile fp;
#endif
    projCtx ctx;
    ctx = pj_get_default_ctx();
    fp = pj_open_lib(ctx, "epsg", "rb");
    if (fp == NULL) exit(1);
#if PJ_VERSION <= 480
    fclose(fp);
#else
    pj_ctx_fclose(ctx, fp);
#endif
    exit(0);
}
_EOCONF]

${CC} ${CFLAGS} ${CPPFLAGS} -o proj_conf_test proj_conf_test.c ${PROJ_LIBS}
if test [ -n "$proj_share_path" ] ; then
  PROJ_LIB="${proj_share_path}" ./proj_conf_test
  proj_share=`echo $?`
else
  ./proj_conf_test
  proj_share=`echo $?`
fi

AC_MSG_CHECKING(PROJ: epsg found and readable)
if test ${proj_share} -eq 1 ; then
    AC_MSG_RESULT(no)
    STOP="stop"
else
    AC_MSG_RESULT(yes)
fi

rm -f proj_conf_test.c proj_conf_test

if test "$STOP" = "stop" ; then
    echo "Error: proj/epsg not found"
    echo "Either install missing proj support files, for example"
    echo "the proj-nad and proj-epsg RPMs on systems using RPMs,"
    echo "or if installed but not autodetected, set PROJ_LIB to the"
    echo "correct path, and if need be use the --with-proj-share="
    echo "configure argument."
    exit 1
fi

else # proj >= 6
<<<<<<< HEAD

if test "${PROJH}" = no; then

=======

if test "${PROJH}" = no; then

>>>>>>> 2221d4e0
[cat > proj_conf_test.c <<_EOCONF
#include <stdio.h>
#include <proj_api.h>
int main() {
    PAFile fp;
    projCtx ctx;
    ctx = pj_get_default_ctx();
    fp = pj_open_lib(ctx, "proj.db", "rb");
    if (fp == NULL) exit(1);
    pj_ctx_fclose(ctx, fp);
    exit(0);
}
_EOCONF]

${CC} ${CFLAGS} ${CPPFLAGS} -o proj_conf_test proj_conf_test.c ${PROJ_LIBS}
if test [ -n "$proj_share_path" ] ; then
  PROJ_LIB="${proj_share_path}" ./proj_conf_test
  proj_share=`echo $?`
else
  ./proj_conf_test
  proj_share=`echo $?`
fi

AC_MSG_CHECKING(PROJ: proj.db found and readable)
if test ${proj_share} -eq 1 ; then
    AC_MSG_RESULT(no)
    STOP="stop"
else
    AC_MSG_RESULT(yes)
fi

rm -f proj_conf_test.c proj_conf_test

if test "$STOP" = "stop" ; then
    echo "Error: proj/proj.db not found"
    echo "Either install missing proj support files, set PROJ_LIB to the"
    echo "correct path, and if need be use the --with-proj-share="
    echo "configure argument."
    exit 1
fi

[cat > proj_conf_test.c <<_EOCONF
#include <stdio.h>
#include <proj_api.h>
#if PJ_VERSION <= 480
FILE *pj_open_lib(projCtx, const char *, const char *);
#endif
int main() {
#if PJ_VERSION <= 480
    FILE *fp;
#else
    PAFile fp;
#endif
    projCtx ctx;
    ctx = pj_get_default_ctx();
    fp = pj_open_lib(ctx, "conus", "rb");
    if (fp == NULL) exit(1);
#if PJ_VERSION <= 480
    fclose(fp);
#else
    pj_ctx_fclose(ctx, fp);
#endif
    exit(0);
}
_EOCONF]

${CC} ${CFLAGS} ${CPPFLAGS} -o proj_conf_test proj_conf_test.c ${PROJ_LIBS}
if test [ -n "$proj_share_path" ] ; then
  PROJ_LIB="${proj_share_path}" ./proj_conf_test
  proj_share=`echo $?`
else
  ./proj_conf_test
  proj_share=`echo $?`
fi

AC_MSG_CHECKING(PROJ: conus found and readable)
if test ${proj_share} -eq 1 ; then
    WARN="warn"
    AC_MSG_RESULT(no)
else
    AC_MSG_RESULT(yes)
fi

rm -f proj_conf_test.c proj_conf_test

if test "$WARN" = "warn" ; then
    echo "Note: proj/conus not found"
    echo "No support available in PROJ4 for NAD grid datum transformations"
    echo "If required, consider re-installing from source with the contents"
    echo "of proj-datumgrid-1.<latest>.zip from http://download.osgeo.org/proj/ in nad/."
fi

fi # PROJH = no

fi # proj >= 6



# Finalizing GDAL AND PROJ##########################################################################

## PKG_CPPFLAGS
AC_SUBST([PKG_CPPFLAGS], ["${INPKG_CPPFLAGS} ${GDAL_CPPFLAGS}"])
AC_SUBST([PKG_CPPFLAGS], ["${INPKG_CPPFLAGS} ${GDAL_CPPFLAGS}"])
if test [ -n "$proj_include_path" ] ; then
AC_SUBST([PKG_CPPFLAGS], ["${PKG_CPPFLAGS} ${proj_include_path}"])
fi
if test ${PROJ6} = "yes" ; then
AC_SUBST([PKG_CPPFLAGS], ["${PKG_CPPFLAGS} -DACCEPT_USE_OF_DEPRECATED_PROJ_API_H"])
fi
AC_SUBST([PKG_CPPFLAGS], ["${PKG_CPPFLAGS} -DR_PACKAGE"])


# OPENMP #######################################################################################
## Copyright Dirk Eddelbuettel for RcppArmadillo (GPL-2)

: ${R_HOME=$(R RHOME)}
if test -z "${R_HOME}"; then
    AC_MSG_ERROR([Could not determine R_HOME.])
fi

CXX=$(${R_HOME}/bin/R CMD config CXX)
CXXFLAGS=$("${R_HOME}/bin/R" CMD config CXXFLAGS)

AC_LANG(C++)
AC_REQUIRE_CPP

openmp_flag=""
openmp_cflag=""
#openmp_imagefusionflag=""

AC_MSG_CHECKING([for macOS])
RSysinfoName=$("${R_HOME}/bin/Rscript" --vanilla -e 'cat(Sys.info()[["sysname"]])')
if test x"${RSysinfoName}" == x"Darwin"; then
   AC_MSG_RESULT([found])
   AC_MSG_WARN([OpenMP unavailable and turned off.])
      #openmp_imagefusionflag="-DWITHOUT_OMP"
else
   AC_MSG_RESULT([not found as on ${RSysinfoName}])
   AC_MSG_CHECKING([for OpenMP])
   allldflags=$(${R_HOME}/bin/R CMD config --ldflags)
   hasOpenMP=$(echo ${allldflags} | grep -- -fopenmp)
   if test x"${hasOpenMP}" == x""; then
      AC_MSG_RESULT([missing])
      #openmp_imagefusionflag="-DWITHOUT_OMP"

   else
      AC_MSG_RESULT([found])
      openmp_flag='$(SHLIB_OPENMP_CXXFLAGS)'
      openmp_cflag='$(SHLIB_OPENMP_CFLAGS)'
      # openmp_imagefusionflag="-DWITH_OMP"
   fi
fi
## END OPENMP

## OPENCV ######################################
# #Written by Jeroen Ooms for the r package opencv
# #Not to be processed by autoconf, thus commented out
# #Before building, manually uncomment in the configure file
# #!/bin/sh
# # Anticonf (tm) script by Jeroen Ooms (2020)
# PKG_CONFIG_NAME="opencv4"
# PKG_CONFIG_NAME_ALT="opencv"
# PKG_DEB_NAME="libopencv-dev"
# PKG_RPM_NAME="opencv-devel"
# PKG_BREW_NAME="opencv"
# PKG_TEST_HEADER="<opencv2/opencv.hpp>"
# PKG_TEST_HEADER_XFEATURES2D="<opencv2/xfeatures2d.hpp>"
# PKG_LIBS_OPENCV="-lopencv_{imgproc,core}"
# 
# # Use pkg-config if available
# PCVERSION=`pkg-config --version 2>/dev/null`
# if [ $? -eq 0 ]; then
# echo "This is pkg-config $PCVERSION"
# if pkg-config --exists ${PKG_CONFIG_NAME} ; then
# PKGCONFIG_CFLAGS=`pkg-config --cflags ${PKG_CONFIG_NAME}`
# PKGCONFIG_LIBS=`pkg-config --libs ${PKG_CONFIG_NAME}`
# PKGCONFIG_PREFIX=`pkg-config --variable=prefix ${PKG_CONFIG_NAME}`
# elif pkg-config --exists ${PKG_CONFIG_NAME_ALT}; then
# PKGCONFIG_CFLAGS=`pkg-config --cflags ${PKG_CONFIG_NAME_ALT}`
# PKGCONFIG_LIBS=`pkg-config --libs ${PKG_CONFIG_NAME_ALT}`
# PKGCONFIG_PREFIX=`pkg-config --variable=prefix ${PKG_CONFIG_NAME_ALT}`
# fi
# fi
# 
# # Note that cflags may be empty in case of success
# if [ "$PKGCONFIG_CFLAGS" ] || [ "$PKGCONFIG_LIBS" ]; then
# echo "Found pkg-config cflags and libs!"
# PKG_CFLAGS=${PKGCONFIG_CFLAGS}
# opencv_libs=${PKGCONFIG_LIBS}
# if [ "$PKGCONFIG_PREFIX" ]; then
# PKG_CFLAGS="$PKG_CFLAGS -D_DATA_PREFIX=${PKGCONFIG_PREFIX}"
# fi
# elif [ `uname` = "Darwin" ]; then
# brew --version 2>/dev/null
# if [ $? -eq 0 ]; then
# BREWDIR=`brew --prefix`
# PKG_CFLAGS="-I$BREWDIR/opt/opencv/include"
# opencv_libs="-L$BREWDIR/opt/opencv/lib $PKG_LIBS_OPENCV"
# else
#   curl -sfL "https://autobrew.github.io/scripts/opencv" > autobrew
# . ./autobrew
# fi
# fi
# 
# # OpenCV 4 enforces C++11 in the headers
# CPPFLAGS=`${R_HOME}/bin/R CMD config CPPFLAGS`
# CXX11STD=`${R_HOME}/bin/R CMD config CXX11STD`
# if [ $? -eq 0 ]; then
# CXX11=`${R_HOME}/bin/R CMD config CXX11`
# CXX11CPP="$CXX11 -E $CXX11STD"
# else
#   CXX11CPP=`${R_HOME}/bin/R CMD config CXXCPP`
# fi
# 
# # Test configuration
# echo "#include $PKG_TEST_HEADER" | ${CXX11CPP} ${CPPFLAGS} ${PKG_CFLAGS} -xc++ - >/dev/null 2>configure.log
# if [ $? -ne 0 ]; then
# echo "-----------------------------[ ANTICONF ]-------------------------------"
# echo "Configuration failed to find $PKG_CONFIG_NAME library. Try installing:"
# echo " * deb: $PKG_DEB_NAME (Debian, Ubuntu, etc)"
# echo "   -> for Ubuntu Xenial use: ppa:cran/opencv"
# echo " * rpm: $PKG_RPM_NAME (Fedora, CentOS, RHEL)"
# echo " * brew: $PKG_BREW_NAME (Mac OSX)"
# echo "If $PKG_CONFIG_NAME is already installed, check that 'pkg-config' is in your"
# echo "PATH and PKG_CONFIG_PATH contains a $PKG_CONFIG_NAME.pc file."
# echo "---------------------------[ ERROR MESSAGE ]----------------------------"
# #cat configure.log
# echo "------------------------------------------------------------------------"
# exit 1
# fi
# 
# ## Create a new variable OPENCV_FLAG for use in Makevars.in
# opencv_flag="${PKG_CFLAGS}"
## END OPENCV #################################################

##### Finishing up

rm -f errors.txt  proj_conf_test proj_conf_test.c proj_conf_test.cpp


AC_SUBST([OPENCV_FLAG], ["${opencv_flag}"])
AC_SUBST([PKG_LIBS_OPENCV], ["${opencv_libs}"])
AC_SUBST([OPENMP_CFLAG], ["${openmp_cflag}"])
AC_SUBST([OPENMP_FLAG], ["${openmp_flag}"])
AC_SUBST([OPENMP_IMAGEFUSIONFLAG], ["${openmp_imagefusionflag}"])



### Determine subdirectory source files
# Dynamically generate list of sources from subdirectories via shell
SUBDIR_SOURCES="$(cd src/ && ls src/*.cpp | tr '\n' ' ')"
# Supply it as a variable
AC_SUBST(SUBDIR_SOURCES)



## PKG_LIBS
AC_SUBST([PKG_LIBS], ["${INPKG_LIBS} ${GDAL_LIBS}"])
if test "${NEED_DEPS}" = yes; then
   AC_SUBST([PKG_LIBS], ["${PKG_LIBS} ${GDAL_DEP_LIBS}"])
fi
if test [ -n "$proj_lib_path" ] ; then
AC_SUBST([PKG_LIBS], ["${PKG_LIBS} -L${proj_lib_path}"])
fi
AC_SUBST([PKG_LIBS], ["${PKG_LIBS} -lproj"])



AC_MSG_NOTICE([OPENCV flags: ${OPENCV_FLAG}])
AC_MSG_NOTICE([PKG_LIBS_OPENCV: ${PKG_LIBS_OPENCV}])
AC_MSG_NOTICE([OpenMP flags: ${OPENMP_FLAG}])
AC_MSG_NOTICE([OpenMP cflags: ${OPENMP_CFLAG}])
AC_MSG_NOTICE([Package CPP flags: ${PKG_CPPFLAGS}])
AC_MSG_NOTICE([Package LIBS: ${PKG_LIBS}])


AC_CONFIG_FILES([src/Makevars])
AC_OUTPUT


<|MERGE_RESOLUTION|>--- conflicted
+++ resolved
@@ -295,17 +295,12 @@
 else
 gdal_has_proj=yes
 AC_MSG_RESULT(yes)
-<<<<<<< HEAD
+
 fi
 if test "${gdal_has_proj}" = no; then
    AC_MSG_ERROR([OGRCoordinateTransformation() does not return a coord.trans: PROJ not available?])
 fi
-=======
-fi
-if test "${gdal_has_proj}" = no; then
-   AC_MSG_ERROR([OGRCoordinateTransformation() does not return a coord.trans: PROJ not available?])
-fi
->>>>>>> 2221d4e0
+
 rm -fr errors.txt gdal_proj.cpp gdal_proj
 AC_MSG_NOTICE([GDAL: ${GDAL_VERSION}])
 
@@ -528,15 +523,11 @@
 fi
 
 else # proj >= 6
-<<<<<<< HEAD
+
 
 if test "${PROJH}" = no; then
 
-=======
-
-if test "${PROJH}" = no; then
-
->>>>>>> 2221d4e0
+
 [cat > proj_conf_test.c <<_EOCONF
 #include <stdio.h>
 #include <proj_api.h>
