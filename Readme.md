## Introduction
Temporal fusion of raster image time-Series. R interface for the ImageFusion framework, which provides implementation of the FITFC, ESTARFM, SPSTFM and STARFM algorithms in C++. 


### Background

When performing time-series analysis of remote-sensing data, one often faces the choice between the different sensors which produce freely available imagery. 
* *High-Resolution:* Images with a high spatial resolution but low temporal resolution (Sentinel, Landsat)
* *Low-Resolution:* Images with a low spatial resolution and high temporal resolution (MODIS)
This is a rough categorization, and the capabilities and number of platforms is great and ever increasing. This provides great opportunities but also the challenge on how to best combine different sources.

### Principle

Fusion is a process by which we can combine information from two temporally overlapping time series to create a single time series with the temporal resolution of the *Low-Resolution* inputs and the spatial resolution of the *High-Resolution* inputs, resulting in an output time series with high spatial *and* high temporal resolution.

The basic principle is to seek **pair-dates** on which images for both time series are available, and finding the relation between both images on that date. The relation is then applied to those dates for which only *Low_Resolution* images are available. The details vary depending on the fusion algorithm. A variety of algorithms exist, and the ImageFusion framework is intended to be continuously extended by users and scientists. 

So far, the following algorithms are implemented:

* FITFC
* ESTARFM
* SPSTFM
* STARFM

## Installation

The development version can be installed from GitHub:

```r
devtools::install_github("JohMast/ImageFusion")
```

## Usage

<<<<<<< HEAD
### Jobs
=======
### ImageFusion functions
>>>>>>> 434172b6

The core of the package are functions for the algorithms ESTARFM, FITFC, SPSTFM and STARFM. 

Individual *jobs* can be executed using the `estarfm_job`, `fitfc_job`, `spstfm_job` and `starfm_job` functions. These jobs require one or two "pair dates"" on which both high and low resolution images are available and offer the fusion of images for all dates for which only low resolution images are available.
```r
estarfm_job(input_filenames = list_of_input_filenames,
            input_resolutions = c("high","high","low","low","low","low",
              "low","low", "low","low","low","low"),
            input_dates = c(68,77,68,69,70,71,72,73,74,75,76,77),
            pred_dates = c(72,74))
```
Here we pass all image filenames as a single input vector. The tags (whether they are high or low resolution) is a parallel vector of equal length and order. A third such vector passes the date for each image. Note how we have two dates (68 and 77) for which we have both "high" and "low" available. These dates will be used as pair dates.

### Tasks

For the creation of long time series of many pair dates, the function `imagefusion_task`is available. This function automatically detects pair dates and splits the time-series *task* into as many *jobs* as is supported by the inputs. 
```r
imagefusion_task(filenames_high = list_of_high_resolution_filenames,
                 dates_high = c(68,77,93,100),
                 filenames_low = list_of_low_resolution_filenames,
                 dates_low = 68:93,
                 dates_pred = c(65,70,75,80,85,90,95))
```
For the creation of a task, we pass the high and low filenames and dates seperately. Note that here we have multiple high-resolution images (68,77,93,100) and multiple pair dates (68,77,93). The task will therefore be split up into different jobs, one for each interval.

### Utilities

ImageFusion also provides an additional utility function `imginterp_task` which allows for the linear interpolation of missing or masked values. We recommend to use this before the fusion to replace any missing or masked values, which usually results in a much better fusion result.

```r
imginterp_task(filenames = list_of_input_images,dates = c(68,77,93,100))
```

### File Handling

All functions in `ImageFusion`operate from disk to disk - Input images are read using [GDAL](https://gdal.org/drivers/raster/index.html) and output images are written into an output directory on disk. Note that the input images must be matching in spatial extent and resolution. We recommend to use [getSpatialData](https://github.com/16EAGLE/getSpatialData) package for automatized data download and the [raster](https://cran.r-project.org/web/packages/raster/index.html) package or [GDAL](https://gdal.org) for the preprocessing.

## Performance

Imagefusion is expensive and can take a long time for long time series using large images. `ImageFusion` is intended to allow the processing to be done in a reasonable time. The core algorithms are implemented in C++, exposed to R via [Rcpp](http://rcpp.org/). If [OPENMP](https://www.openmp.org/) support is available, it can be used for parallelisation. 

## Outlook

Additional packages are in development for the <|MERGE_RESOLUTION|>--- conflicted
+++ resolved
@@ -32,11 +32,8 @@
 
 ## Usage
 
-<<<<<<< HEAD
+
 ### Jobs
-=======
-### ImageFusion functions
->>>>>>> 434172b6
 
 The core of the package are functions for the algorithms ESTARFM, FITFC, SPSTFM and STARFM. 
 
