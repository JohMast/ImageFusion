--- conflicted
+++ resolved
@@ -48,11 +48,7 @@
                              const std::string& MASKRANGE_options
 )
 {
-  // Alternative fix to rcout issue, kept here as a reminder
-  //std::streambuf* stdoutbuf = std::cout.rdbuf(Rcpp::Rcout.rdbuf());
-  //std::streambuf* stderrbuf = std::cerr.rdbuf(Rcpp::Rcerr.rdbuf());
-<<<<<<< HEAD
-  
+
 #ifdef WITH_OMP
   Rcout <<"OPENMP found. Capable of parallelization."<<std::endl;
 #endif 
@@ -60,13 +56,7 @@
   Rcout <<"NO OPENMP found. NOT capable of parallelization."<<std::endl;
 #endif 
   
-=======
->>>>>>> f3b29964
-#ifndef _OPENMP
-  if(n_cores>1){
-    Rcout <<"Sorry, if you want to use Parallelizer, you need to install OpenMP first."<<std::endl;
-  }
-#endif 
+
   
   using namespace imagefusion;
   //Step 1: Prepare the Input
